--- conflicted
+++ resolved
@@ -32,17 +32,7 @@
   isDemoDataAvailabilityError,
   demoDataError,
 } from 'src/cloud/utils/demoDataErrors'
-<<<<<<< HEAD
 import {event} from 'src/cloud/utils/reporting'
-=======
-import {
-  reportSimpleQueryPerformanceDuration,
-  reportQueryPerformanceEvent,
-  toNano,
-  reportSimpleQueryPerformanceEvent,
-} from 'src/cloud/utils/reporting'
-import {fireQueryEvent} from 'src/shared/utils/analytics'
->>>>>>> 50efc732
 
 // Types
 import {CancelBox} from 'src/types/promises'
@@ -166,7 +156,7 @@
 
       const extern = buildVarsOption(variableAssignments)
 
-      reportSimpleQueryPerformanceEvent('runQuery', {context: 'timeMachine'})
+      event('runQuery', {context: 'timeMachine'})
       return runQuery(orgID, text, extern, abortController)
     })
     const results = await Promise.all(pendingResults.map(r => r.promise))

--- conflicted
+++ resolved
@@ -222,53 +222,7 @@
 	}
 }
 
-<<<<<<< HEAD
 // fluxParams contain flux funciton parameters as defined by the semantic graph
-=======
-type postFluxSpecResponse struct {
-	Spec *flux.Spec `json:"spec"`
-}
-
-// postFluxSpec returns a flux Spec for provided flux string
-func (h *FluxHandler) postFluxSpec(w http.ResponseWriter, r *http.Request) {
-	span, r := tracing.ExtractFromHTTPRequest(r, "FluxHandler")
-	defer span.Finish()
-
-	var req langRequest
-	ctx := r.Context()
-
-	err := json.NewDecoder(r.Body).Decode(&req)
-	if err != nil {
-		EncodeError(ctx, &platform.Error{
-			Code: platform.EInvalid,
-			Msg:  "invalid json",
-			Err:  err,
-		}, w)
-		return
-	}
-
-	spec, err := flux.Compile(ctx, req.Query, h.Now())
-	if err != nil {
-		EncodeError(ctx, &platform.Error{
-			Code: platform.EUnprocessableEntity,
-			Msg:  "invalid spec",
-			Err:  err,
-		}, w)
-		return
-	}
-
-	res := postFluxSpecResponse{
-		Spec: spec,
-	}
-
-	if err := encodeResponse(ctx, w, http.StatusOK, res); err != nil {
-		logEncodingError(h.Logger, r, err)
-		return
-	}
-}
-
-// fluxParams contain flux function parameters as defined by the semantic graph
->>>>>>> cabb8cbf
 type fluxParams map[string]string
 
 // suggestionResponse provides the parameters available for a given Flux function

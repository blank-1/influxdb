--- conflicted
+++ resolved
@@ -10,11 +10,8 @@
   1. [#1378](https://github.com/influxdata/chronograf/pull/1378): Save query time range for dashboards
   1. [#1365](https://github.com/influxdata/chronograf/pull/1365): Show red indicator on Hosts Page for an offline host
   1. [#1373](https://github.com/influxdata/chronograf/pull/1373): Re-address dashboard cell stacking contexts
-<<<<<<< HEAD
   1. [#1385](https://github.com/influxdata/chronograf/pull/1385): Combined Measurements & Tags columns within the Data Explorer, feels more spacious and intuitive. New design for applying functions to Fields.
-=======
   1. [#602](https://github.com/influxdata/chronograf/pull/602): Normalize terminology in app
->>>>>>> f6b0cc90
 
 ## v1.2.0-beta10 [2017-04-28]
 

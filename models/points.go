--- conflicted
+++ resolved
@@ -59,12 +59,8 @@
 	// SetTags replaces the tags for the point.
 	SetTags(tags Tags)
 
-<<<<<<< HEAD
 	// Fields returns the fields for the point.
-	Fields() Fields
-=======
 	Fields() (Fields, error)
->>>>>>> bbbf9d97
 
 	// Time return the timestamp for the point.
 	Time() time.Time
@@ -81,14 +77,7 @@
 	// Key returns the key (measurement joined with tags) of the point.
 	Key() []byte
 
-<<<<<<< HEAD
-	Data() []byte
-	SetData(buf []byte)
-
 	// String returns a string representation of the point. If there is a
-=======
-	// String returns a string representation of the point, if there is a
->>>>>>> bbbf9d97
 	// timestamp associated with the point then it will be specified with the default
 	// precision of nanoseconds.
 	String() string
@@ -159,21 +148,15 @@
 
 	// StringValue returns the string value of the current field.
 	StringValue() string
-<<<<<<< HEAD
 
 	// IntegerValue returns the integer value of the current field.
-	IntegerValue() int64
+	IntegerValue() (int64, error)
 
 	// BooleanValue returns the boolean value of the current field.
-	BooleanValue() bool
+	BooleanValue() (bool, error)
 
 	// FloatValue returns the float value of the current field.
-	FloatValue() float64
-=======
-	IntegerValue() (int64, error)
-	BooleanValue() (bool, error)
 	FloatValue() (float64, error)
->>>>>>> bbbf9d97
 
 	// Delete deletes the current field.
 	Delete()
@@ -1288,18 +1271,7 @@
 	return pt
 }
 
-<<<<<<< HEAD
-func (p *point) Data() []byte {
-	return p.data
-}
-
-func (p *point) SetData(b []byte) {
-	p.data = b
-}
-
 // Key returns the key (measurement joined with tags) of the point.
-=======
->>>>>>> bbbf9d97
 func (p *point) Key() []byte {
 	return p.key
 }
@@ -1410,13 +1382,8 @@
 	p.key = MakeKey([]byte(p.Name()), tags)
 }
 
-<<<<<<< HEAD
 // Fields returns the fields for the point.
-func (p *point) Fields() Fields {
-=======
-// Fields returns the fields for the point
 func (p *point) Fields() (Fields, error) {
->>>>>>> bbbf9d97
 	if p.cachedFields != nil {
 		return p.cachedFields, nil
 	}
@@ -1882,12 +1849,8 @@
 	return unescapeStringField(string(p.it.valueBuf[1 : len(p.it.valueBuf)-1]))
 }
 
-<<<<<<< HEAD
 // IntegerValue returns the integer value of the current field.
-func (p *point) IntegerValue() int64 {
-=======
 func (p *point) IntegerValue() (int64, error) {
->>>>>>> bbbf9d97
 	n, err := parseIntBytes(p.it.valueBuf, 10, 64)
 	if err != nil {
 		return 0, fmt.Errorf("unable to parse integer value %q: %v", p.it.valueBuf, err)
@@ -1895,12 +1858,8 @@
 	return n, nil
 }
 
-<<<<<<< HEAD
 // BooleanValue returns the boolean value of the current field.
-func (p *point) BooleanValue() bool {
-=======
 func (p *point) BooleanValue() (bool, error) {
->>>>>>> bbbf9d97
 	b, err := parseBoolBytes(p.it.valueBuf)
 	if err != nil {
 		return false, fmt.Errorf("unable to parse bool value %q: %v", p.it.valueBuf, err)
@@ -1908,12 +1867,8 @@
 	return b, nil
 }
 
-<<<<<<< HEAD
 // FloatValue returns the float value of the current field.
-func (p *point) FloatValue() float64 {
-=======
 func (p *point) FloatValue() (float64, error) {
->>>>>>> bbbf9d97
 	f, err := parseFloatBytes(p.it.valueBuf, 64)
 	if err != nil {
 		return 0, fmt.Errorf("unable to parse floating point value %q: %v", p.it.valueBuf, err)
